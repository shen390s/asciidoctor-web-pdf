--- conflicted
+++ resolved
@@ -35,15 +35,9 @@
   "dependencies": {
     "@asciidoctor/cli": "3.4.0",
     "@fortawesome/fontawesome-svg-core": "1.2.28",
-<<<<<<< HEAD
-    "@fortawesome/free-brands-svg-icons": "5.13.0",
+    "@fortawesome/free-brands-svg-icons": "5.13.1",
     "@fortawesome/free-regular-svg-icons": "5.13.1",
-    "@fortawesome/free-solid-svg-icons": "5.13.0",
-=======
-    "@fortawesome/free-brands-svg-icons": "5.13.1",
-    "@fortawesome/free-regular-svg-icons": "5.13.0",
     "@fortawesome/free-solid-svg-icons": "5.13.1",
->>>>>>> f5af3f92
     "chokidar": "3.3.1",
     "file-url": "3.0.0",
     "fs-extra": "9.0.1",
